<<<<<<< HEAD
 * Upgraded Java API. (#98)
    - Refactored existing Java API
    - Added CassandraJavaRDD as a JAVA counterpart of CassandraRDD
    - Added Java helpers for accessing Spark Streaming related methods
    - Added several integration tests
    - Added a lot of API docs
=======
 * Fixed a bug which caused problems when a column of VarChar type was used
   in where clause. (04fd8d9)
 * Fixed an AnyObjectFactory bug which caused problems with instantiation of
   classes which were defined inside Scala objects. (#82)
 * Added support for Spark Streaming. (#89)
    - Added implicit wrappers which simplify access to Cassandra related
      functionality from StreamingContext and DStream.
    - Added a stub for further Spark Streaming integration tests.
>>>>>>> c6defbc4
 * Ability to register custom TypeConverters. (#32)
 * Handle null values in StringConverter. (#79)
 * Improved error message when there are no replicas in the local DC. (#69)


1.0.0 beta 2
 * DSE compatibility improvements. (#64)
    - Column types and type converters use TypeTags instead of Strings to
      announce their types.
    - CassandraRDD#tableDef is public now.
    - Added methods for getting keyspaces and tables by name from the Schema.
    - Refactored Schema class - loading schema from Cassandra moved
      from the constructor to a factory method.
    - Remove unused methods for returning system keyspaces from Schema.
 * Improved JavaDoc explaining CassandraConnector withClusterDo
   and withSessionDo semantics.
 * Support for updating counter columns. (#27)
 * Configure consistency level for reads/writes. Set default consistency
   levels to LOCAL_ONE for reads and writes. (#42)
 * Values passed as arguments to `where` are converted to proper types
   expected by the java-driver. (#26)
 * Include more information in the exception message when query in
   CassandraRDD fails. (#69)
 * Fallback to describe_ring in case describe_local_ring does not exist to
   improve compatibility with earlier Cassandra versions. (#47)
 * Session object sharing in CassandraConnector. (#41 and #53)
 * Modify cassandra.* configuration settings to prefix with "spark." so they
   can be used from spark-shell and set via conf/spark-default.conf (#51)
 * Fixed race condition in AsyncExecutor causing inaccuracy of success/failure
   counters. (#40)
 * Added Java API. Fixed a bug in ClassBasedRowReader which caused
   problems when data were read into Java beans. Added type converters
   for boxed Java primitive types. (#11)


1.0.0 beta 1
 * CassandraRDD#createStatement doesn't obtain a new session, but reuses
   the task's Session.
 * Integration tests. (#12)
 * Added contains and indexOf methods to CassandraRow. Missing value from
   CassandraRow does not break writing - null is written instead.
 * Caching of PreparedStatements. Subsequent preparations of the same
   PreparedStatement are returned from the cache and don't cause
   a warning. (#3)
 * Move partitioner ForkJoinPool to companion object to share it between RDD's.
   (#24)
 * Fixed thread-safety of ClassBasedRowReader.
 * Detailed user guide with code examples, reviewed by Kris Hahn. (#15)
 * Support for saving RDD[CassandraRow]. New demo program copying data from one
   table to another. (#16)
 * Using a PreparedStatement make createStatement method compatible with
   Cassandra 1.2.x. (#17)
 * More and better logging. Using org.apache.spark.Logging instead of log4j.
   (#13)
 * Better error message when attempting to write to a table that doesn't exist.
   (#1)
 * Added more robust scala build to allow for future clean releases, and
   publish settings for later integration. (#8)
 * Refactored classes and objects used for authentication to support pluggable
   authentication.
 * Record cause of TypeConversionException.
 * Improved error messages informing about failure to convert column value.
   Fixed missing conversion for setters.
 * Split CassandraWriter into RowWriter and TableWriter.
 * Refactored package structure. Moved classes from rdd to rdd.reader
   and rdd.partitioner packages. Renamed RowTransformers to RowReaders.
 * Fix writing ByteBuffers to Cassandra.
 * Throw meaningful exception when non-existing column is requested by name.
 * Add isNull method on CassandraRow.
 * Fix converting blobs to arrays of bytes in CassandraRow. Fix printing blobs
   and collections.<|MERGE_RESOLUTION|>--- conflicted
+++ resolved
@@ -1,11 +1,3 @@
-<<<<<<< HEAD
- * Upgraded Java API. (#98)
-    - Refactored existing Java API
-    - Added CassandraJavaRDD as a JAVA counterpart of CassandraRDD
-    - Added Java helpers for accessing Spark Streaming related methods
-    - Added several integration tests
-    - Added a lot of API docs
-=======
  * Fixed a bug which caused problems when a column of VarChar type was used
    in where clause. (04fd8d9)
  * Fixed an AnyObjectFactory bug which caused problems with instantiation of
@@ -14,7 +6,13 @@
     - Added implicit wrappers which simplify access to Cassandra related
       functionality from StreamingContext and DStream.
     - Added a stub for further Spark Streaming integration tests.
->>>>>>> c6defbc4
+ * Upgraded Java API. (#98)
+    - Refactored existing Java API
+    - Added CassandraJavaRDD as a JAVA counterpart of CassandraRDD
+    - Added Java helpers for accessing Spark Streaming related methods
+    - Added several integration tests
+    - Extended Java API demo
+    - Added a lot of API docs
  * Ability to register custom TypeConverters. (#32)
  * Handle null values in StringConverter. (#79)
  * Improved error message when there are no replicas in the local DC. (#69)
