--- conflicted
+++ resolved
@@ -25,19 +25,11 @@
 For SBT to download the connector binaries, sources and javadoc, put this in your project 
 SBT config:
                                                                                                                            
-<<<<<<< HEAD
-    libraryDependencies += "com.datastax.spark" %% "spark-cassandra-connector" % "1.1.0-beta1" withSources() withJavadoc()
-
-If you want to access the functionality of Connector from Java, you may want to add also a Java API module:
-
-    libraryDependencies += "com.datastax.spark" %% "spark-cassandra-connector-java" % "1.1.0-beta1" withSources() withJavadoc()
-=======
     libraryDependencies += "com.datastax.spark" %% "spark-cassandra-connector" % "1.1.0-alpha3" withSources() withJavadoc()
 
 If you want to access the functionality of Connector from Java, you may want to add also a Java API module:
 
     libraryDependencies += "com.datastax.spark" %% "spark-cassandra-connector-java" % "1.1.0-alpha3" withSources() withJavadoc()
->>>>>>> ae0ae24b
 
 ## Building
 
